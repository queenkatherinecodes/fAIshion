# app/services.py
import requests
import os
from openai import OpenAI
from transformers import pipeline
from PIL import Image
<<<<<<< HEAD
from app.config import WEATHER_API_KEY
import logging  # added import for logging
from typing import IO
=======
import logging
>>>>>>> 423d3f25

logger = logging.getLogger(__name__)  # initialize logger

# Initialize OpenAI and the image captioning pipeline
client = OpenAI(
    api_key=os.getenv("OPENAI_API_KEY"), 
)
captioner = pipeline("image-to-text", model="nlpconnect/vit-gpt2-image-captioning")

def fetch_weather(location: str) -> dict:
    """Fetch current weather data for a given location using the OpenWeatherMap API."""
    weather_url = "http://api.openweathermap.org/data/2.5/weather"
    params = {
        "q": location,
        "appid": os.getenv("WEATHER_API_KEY"),
        "units": "metric"
    }
    response = requests.get(weather_url, params=params)
    if response.status_code != 200:
        logger.error(f"Failed to fetch weather for {location}: {response.text}") 
        raise Exception(f"Failed to fetch weather: {response.text}")
    weather_data = response.json()
    temperature = weather_data.get("main", {}).get("temp")
    description = weather_data.get("weather", [{}])[0].get("description", "No description available")
    logger.info(f"Weather fetched for {location}: {temperature}°C, {description}")
    return {"temperature": temperature, "description": description}

def caption_image(file: IO) -> str:
    try:
        with Image.open(file) as image:
            file.seek(0)
            caption_output = captioner(image)
        logger.info("Image caption generated")
        return caption_output[0]['generated_text']
    except Exception as e:
        logger.error(f"Caption image error: {str(e)}")
        raise RuntimeError(f"Unable to generate caption: {str(e)}")


def get_outfit_suggestion(clothing_descriptions: str, occasion: str, age: int, style_preferences: str,
                          location: str, weather: dict) -> str:
    """
    Build a prompt that includes all clothing descriptions plus additional details,
    then call OpenAI's API to generate an outfit suggestion.
    The suggestion is forced into a consistent format with:
      Shirt: <...>
      Pants: <...>
      Accessories: <...>
      Shoes: <...>
    """
    prompt = (
        f"Based on the following clothing items:\n"
        f"{clothing_descriptions}\n\n"
        f"And additional details:\n"
        f"- Occasion: {occasion}\n"
        f"- Age: {age if age is not None else 'N/A'}\n"
        f"- Style preferences: {style_preferences if style_preferences else 'N/A'}\n"
        f"- Current weather in {location}: {weather['temperature']}°C, {weather['description']}\n\n"
        "Please suggest a complete outfit that would be suitable, and return your answer in exactly the following format:\n"
        "Shirt: <your suggestion for a shirt>\n"
        "Pants: <your suggestion for pants>\n"
        "Accessories: <your suggestion for accessories>\n"
        "Shoes: <your suggestion for shoes>\n"
    )
    try:
        completion = client.chat.completions.create(
            model="gpt-4o-mini",
            messages=[
                {"role": "system", "content": "You are a helpful fashion stylist."},
                {"role": "user", "content": prompt}
            ],
            max_tokens=150,
            temperature=0.7
        )
        raw_suggestion = completion.choices[0].message.content.strip()
        # Normalize the output: remove extra spaces and ensure one line per label.
        lines = raw_suggestion.splitlines()
        normalized_lines = [line.strip() for line in lines if line.strip()]
        final_output = "\n".join(normalized_lines)
        return final_output
    except Exception as e:
        raise Exception(f"OpenAI API error: {str(e)}")<|MERGE_RESOLUTION|>--- conflicted
+++ resolved
@@ -4,13 +4,7 @@
 from openai import OpenAI
 from transformers import pipeline
 from PIL import Image
-<<<<<<< HEAD
-from app.config import WEATHER_API_KEY
-import logging  # added import for logging
-from typing import IO
-=======
 import logging
->>>>>>> 423d3f25
 
 logger = logging.getLogger(__name__)  # initialize logger
 
